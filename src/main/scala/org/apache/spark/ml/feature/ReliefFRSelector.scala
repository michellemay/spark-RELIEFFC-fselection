/*
 * Licensed to the Apache Software Foundation (ASF) under one or more
 * contributor license agreements.  See the NOTICE file distributed with
 * this work for additional information regarding copyright ownership.
 * The ASF licenses this file to You under the Apache License, Version 2.0
 * (the "License"); you may not use this file except in compliance with
 * the License.  You may obtain a copy of the License at
 *
 *    http://www.apache.org/licenses/LICENSE-2.0
 *
 * Unless required by applicable law or agreed to in writing, software
 * distributed under the License is distributed on an "AS IS" BASIS,
 * WITHOUT WARRANTIES OR CONDITIONS OF ANY KIND, either express or implied.
 * See the License for the specific language governing permissions and
 * limitations under the License.
 */

package org.apache.spark.ml.feature

import org.apache.hadoop.fs.Path
import org.apache.spark.annotation.{ Since, Experimental }
import org.apache.spark.ml._
import org.apache.spark.ml.attribute.{ AttributeGroup, _ }
import org.apache.spark.ml.linalg.{ Vector, VectorUDT }
import org.apache.spark.ml.param._
import org.apache.spark.ml.param.shared._
import org.apache.spark.ml.util._
import org.apache.spark.mllib.feature
import org.apache.spark.mllib.linalg.{ Vectors => OldVectors }
import org.apache.spark.mllib.regression.{ LabeledPoint => OldLabeledPoint }
import org.apache.spark.rdd.RDD
import org.apache.spark.sql._
import org.apache.spark.sql.functions._
import org.apache.spark.sql.types.{ DoubleType, StructField, StructType }
import org.apache.spark.broadcast.Broadcast
import scala.collection.mutable.Queue
import breeze.linalg.Axis
import org.apache.spark.mllib.util.MLUtils
import org.apache.spark.sql.types.LongType
import org.apache.spark.sql.types.DataTypes
import scala.collection.mutable.WrappedArray
import org.apache.spark.sql.types.IntegerType
import org.apache.spark.sql.types.FloatType
import breeze.linalg.VectorBuilder
import breeze.linalg.CSCMatrix
import org.apache.spark.ml.linalg.SparseVector
import scala.collection.mutable.HashMap
import breeze.linalg.{Matrix => BM, Vector => BV, DenseMatrix => BDM, DenseVector => BDV, SparseVector => BSV}
import breeze.generic.UFunc
import breeze.generic.MappingUFunc
import breeze.linalg.support._
import scala.collection.immutable.HashSet
import org.apache.spark.util.SizeEstimator
import scala.collection.mutable.ArrayBuffer
import scala.collection.immutable.TreeMap
import org.apache.spark.ml.linalg.Vectors

/**
 * Params for [[ReliefFRSelector]] and [[ReliefFRSelectorModel]].
 */
private[feature] trait ReliefFRSelectorParams extends Params
    with HasInputCol with HasOutputCol with HasLabelCol with HasSeed {

  /**
   * Relief with redundancy removal criterion used to rank the features.
   * Relief relies on LSH to perform efficient nearest neighbor searches.
   *
   * @group param
   */
  
  /**
   * Param for the number of hash tables used in LSH OR-amplification.
   *
   * LSH OR-amplification can be used to reduce the false negative rate. Higher values for this
   * param lead to a reduced false negative rate, at the expense of added computational complexity.
   * @group param
   */
  final val numHashTables: IntParam = new IntParam(this, "numHashTables", "number of hash " +
    "tables, where increasing number of hash tables lowers the false negative rate, and " +
    "decreasing it improves the running performance", ParamValidators.gtEq(0))

  /** @group getParam */
  final def getNumHashTables: Int = $(numHashTables)
  setDefault(numHashTables -> 1)
  
    /**
   * Param for the size of signatures built inside the hash tables.
   *
   * Higher values for this param lead to a reduced false negative rate, 
   * at the expense of added computational complexity.
   * @group param
   */
  final val signatureSize: IntParam = new IntParam(this, "signatureSize", "signature size or" +
    "number of random projections, where increasing size means lowers the false negative rate, and " +
    "decreasing it improves the running performance", ParamValidators.gt(0))

  /** @group getParam */
  final def getSignatureSize: Int = $(signatureSize)
  setDefault(signatureSize -> 16)
  
  /**
   * The length of each hash bucket, a larger bucket lowers the false negative rate. The number of
   * buckets will be `(max L2 norm of input vectors) / bucketLength`.
   *
   *
   * If input vectors are normalized, 1-10 times of pow(numRecords, -1/inputDim) would be a
   * reasonable value
   * @group param
   */
  val bucketLength: DoubleParam = new DoubleParam(this, "bucketLength",
    "the length of each hash bucket, a larger bucket lowers the false negative rate.",
    ParamValidators.gt(0))

  /** @group getParam */
  final def getBucketLength: Double = $(bucketLength)  
  setDefault(bucketLength -> 4)

  final val sparseSpeedup: DoubleParam = new DoubleParam(this, "sparseSpeedup", "", ParamValidators.gtEq(0))

  /** @group getParam */
  final def getSparseSpeedup: Double = $(sparseSpeedup)

  setDefault(sparseSpeedup -> 0)
  
  
  /**
   * Number of features that selector will select (ordered by statistic value descending). If the
   * number of features is < numTopFeatures, then this will select all features. The default value
   * of numTopFeatures is 50.
   *
   * @group param
   */
  final val numTopFeatures = new IntParam(this, "numTopFeatures",
    "Number of features that selector will select, ordered by statistics value descending. If the" +
      " number of features is < numTopFeatures, then this will select all features.",
    ParamValidators.gtEq(1))
  setDefault(numTopFeatures -> 10)
  
  final val numNeighbors = new IntParam(this, "numNeighbors", "",
    ParamValidators.gtEq(1))
  setDefault(numNeighbors -> 10)
  
  final val estimationRatio: DoubleParam = new DoubleParam(this, "estimationRatio", "", ParamValidators.inRange(0,1))
  setDefault(estimationRatio -> 0.25)
  
  final val batchSize: DoubleParam = new DoubleParam(this, "batchSize", "", ParamValidators.inRange(0,1))
  setDefault(batchSize -> 0.1)
  
  final val queryStep: IntParam = new IntParam(this, "queryStep", "", ParamValidators.gtEq(1))
  setDefault(queryStep -> 2)  
  
  final val lowerFeatureThreshold: DoubleParam = new DoubleParam(this, "lowerFeatureThreshold", "", ParamValidators.gtEq(1))
  setDefault(lowerFeatureThreshold -> 3.0)
  
  final val lowerDistanceThreshold: DoubleParam = new DoubleParam(this, "lowerDistanceThreshold", "", ParamValidators.inRange(0,1))
  setDefault(lowerDistanceThreshold -> 0.8)
  
  final val redundancyRemoval: BooleanParam = new BooleanParam(this, "redundancyRemoval", "")
  setDefault(redundancyRemoval -> true)
  
  final val discreteData: BooleanParam = new BooleanParam(this, "discreteData", "")
  setDefault(discreteData -> false)
  
}

/**
 * :: Experimental ::
 * Relief feature selection, which relies on distance measurements among neighbors to weight features.
 */
@Experimental
final class ReliefFRSelector @Since("1.6.0") (@Since("1.6.0") override val uid: String = Identifiable.randomUID("ReliefFRSelector"))
    extends Estimator[ReliefFRSelectorModel] with ReliefFRSelectorParams with DefaultParamsWritable {

  /** @group setParam */
  def setOutputCol(value: String): this.type = set(outputCol, value)
  def setLabelCol(value: String): this.type = set(labelCol, value)
  def setInputCol(value: String): this.type = set(inputCol, value)
  def setSeed(value: Long): this.type = set(seed, value)
  def setDiscreteData(value: Boolean): this.type = set(discreteData, value)
  /** @group LSH params */
  def setNumHashTables(value: Int): this.type = set(numHashTables, value)
  def setSignatureSize(value: Int): this.type = set(signatureSize, value)  
  def setBucketLength(value: Double): this.type = set(bucketLength, value)
  def setQueryStep(value: Int): this.type = set(queryStep, value) 
  def setSparseSpeedup(value: Double): this.type = set(sparseSpeedup, value)
  /** @group RELIEF params */
  def setNumTopFeatures(value: Int): this.type = set(numTopFeatures, value)
  def setNumNeighbors(value: Int): this.type = set(numNeighbors, value)
  def setEstimationRatio(value: Double): this.type = set(estimationRatio, value)
  def setBatchSize(value: Double): this.type = set(batchSize, value)
  def setLowerFeatureThreshold(value: Double): this.type = set(lowerFeatureThreshold, value)
  def setLowerDistanceThreshold(value: Double): this.type = set(lowerDistanceThreshold, value)
  def setRedundancyRemoval(value: Boolean): this.type = set(redundancyRemoval, value)
  
  
  override def transformSchema(schema: StructType): StructType = {
    SchemaUtils.checkColumnType(schema, $(inputCol), new VectorUDT)
    SchemaUtils.checkColumnType(schema, $(labelCol), DoubleType)
    SchemaUtils.appendColumn(schema, $(outputCol), new VectorUDT)
  }
  
@Since("2.0.0")
  override def fit(dataset: Dataset[_]): ReliefFRSelectorModel = {
    
    transformSchema(dataset.schema, logging = true)
    
    // Get Hash Value of the key 
    val hashOutputCol = "hashRELIEF_" + System.currentTimeMillis()
    val modelDataset: DataFrame = if($(numHashTables) > 0){
      val now = System.currentTimeMillis
      val brp = new BucketedRandomLSH()
        .setInputCol($(inputCol))
        .setOutputCol(hashOutputCol)
        .setSparseSpeedup($(sparseSpeedup))
        .setNumHashTables($(numHashTables))
        .setBucketLength($(bucketLength))
        .setSignatureSize($(signatureSize))
        .setSeed($(seed))
      val LSHmodel = brp.fit(dataset)
      val hashRuntime = (System.currentTimeMillis - now) / 1000
      logInfo("Hash model trained in " + hashRuntime + "s")
      
      // Generate hash code for the complete dataset
      if (!dataset.columns.contains(hashOutputCol)) {
          LSHmodel.transform(dataset).cache()
        } else {
          dataset.toDF()
        }  
    } else {
      dataset.toDF()
    }
    
    // Get some basic information about the dataset
    val sc = dataset.sparkSession.sparkContext
    val spark = dataset.sparkSession.sqlContext
    val nElems = modelDataset.count() // needed to persist the training set
    val first = modelDataset.head().getAs[Vector]($(inputCol))
    val sparse = first.isInstanceOf[SparseVector]
    val nFeat = first.size
    val lowerFeat = math.max($(numTopFeatures), math.round($(lowerFeatureThreshold).toFloat * $(numTopFeatures))) // 0 is the min, 0.5 the median
    val priorClass = modelDataset.select($(labelCol)).rdd.map{ case Row(label: Double) => label }
        .countByValue()
        .mapValues(v => (v.toDouble / nElems).toFloat)
        .map(identity).toMap
            
    val sampledSize = math.floor($(estimationRatio) * nElems)
    val maxWeight = Integer.MAX_VALUE / 8 / (nFeat + 2) / sampledSize // nfeat + id + label + extra pad
    val weight = math.min($(batchSize), maxWeight)
<<<<<<< HEAD
    val weights = Array.fill((1 / weight).toInt)(weight)
    val batches = modelDataset.sample(false, $(estimationRatio), $(seed)).randomSplit(weights, $(seed))
=======
    val nbatches = (1 / weight).toInt
    logInfo("# of elements: " + nElems)
    logInfo("# of features: " + nFeat)        
    logInfo("Sparse data: " + sparse)
    logInfo("Computed lower threshold for features: " + lowerFeat)
    logInfo("Class distribution: " + priorClass.toString())
    logInfo("Sampled size: " + sampledSize)
    logInfo("Sampling percentage per batch: " + weight)
    logInfo("Number of batches: " + nbatches)
    
    // Split into batches
    val weights = Array.fill(nbatches)(weight)
    val batches = modelDataset.sample(false, $(estimationRatio)).randomSplit(weights, $(seed))
    var topFeatures: Set[Int] = Set.empty
>>>>>>> 66a638cb
    var featureWeights: BV[Float] = if (sparse) BSV.zeros(nFeat) else BV.zeros(nFeat)
    var marginalVector: BV[Double] = if (sparse) BSV.zeros(nFeat) else BV.zeros(nFeat)
    var total = 0L // total number of comparisons at the collision level
    val results: Array[RDD[(Int, (Float, Vector))]] = Array.fill(batches.size)(sc.emptyRDD)
        
    for(i <- 0 until batches.size) {
      val start = System.currentTimeMillis
      // Index query objects and compute the table that indicates where are located its neighbors
      val idxModelQuery = batches(i).withColumn("UniqueID", monotonically_increasing_id).cache()
      val query = if ($(numHashTables) > 0) idxModelQuery.select(col("UniqueID"), col($(inputCol)), col($(labelCol)), col(hashOutputCol)) else
            idxModelQuery.select(col("UniqueID"), col($(inputCol)), col($(labelCol)))
      val lquery = query.collect()
      logInfo("# of query elements: " + lquery.length)
      logInfo("Estimated size for broadcasted query: " + SizeEstimator.estimate(lquery)) 
      val bFullQuery: Broadcast[Array[Row]] = sc.broadcast(lquery)
          
      val neighbors: RDD[(Long, Map[Int, Iterable[Int]])] = approxNNByPartition(idxModelQuery, 
          bFullQuery, $(numNeighbors) * priorClass.size, hashOutputCol)
      
      val bNeighborsTable: Broadcast[Map[Long, Map[Int, Iterable[Int]]]] = 
          sc.broadcast(neighbors.collectAsMap().toMap)
      
      val (rawWeights: RDD[(Int, (Float, Vector))], partialMarginal, partialCount) =  
          if (!sparse) computeReliefWeights(
              idxModelQuery.select($(inputCol), $(labelCol)), bFullQuery, bNeighborsTable, 
          topFeatures, priorClass, nFeat, nElems)
          else  computeReliefWeightsSparse(
              idxModelQuery.select($(inputCol), $(labelCol)), bFullQuery, bNeighborsTable, 
          topFeatures, priorClass, nFeat, nElems)
      
      // Normalize previous results and return the best features
      results(i) = rawWeights.cache()      
      val localR = results(i).collect()
      if(results(i).count > 0){ // call the action required to persist data
        val normalized = normalizeRankingDF(results(i).mapValues(_._1))
        implicit def scoreOrder: Ordering[(Int, Float)] = Ordering.by{ _._2 }
        topFeatures = normalized.takeOrdered(lowerFeat)(scoreOrder.reverse).map(_._1).toSet
      }
        
      // Partial statistics for redundancy and others
      total += partialCount.value     
      marginalVector = marginalVector match {
        case sv: BSV[Double] => sv += partialMarginal.value.asInstanceOf[BSV[Double]]
        case dv: BDV[Double] => dv += partialMarginal.value
      }
      //println("# omitted instances in this step: " + skipped)
        
      // Free some resources
      bNeighborsTable.destroy(); bFullQuery.destroy(); idxModelQuery.unpersist();
      val btime = (System.currentTimeMillis - start) / 1000
      logInfo("Batch #" + i + " computed in " + btime + "s")
    }
    
    var tmpWeights: RDD[(Int, (Float, Vector))] = results(0)
    (1 until results.size).foreach{ i => tmpWeights = tmpWeights.union(results(i)) }
    val finalWeights = tmpWeights.reduceByKey({ case((r1, j1), (r2, j2)) => 
      (r1 + r2, Vectors.fromBreeze(j1.asBreeze + j2.asBreeze)) }).cache()
    
    val nWeights = finalWeights.count()
    // Unpersist partial results
    (0 until batches.size).foreach(i => results(i).unpersist())
    
    // Normalize RELIEF Weights
    val onlyWeights = finalWeights.values.map(_._1)
    val maxRelief = onlyWeights.max(); val minRelief = onlyWeights.min()
    val normWeights = finalWeights.mapValues{ case(w, joint) => (w - minRelief) / (maxRelief - minRelief) -> joint}
        
    // normalized redundancy
    val rddFinalWeights = computeRedudancy(normWeights, marginalVector, total, nFeat, weight, sparse).cache()
    val (reliefCol, relief) = selectFeatures(rddFinalWeights, nFeat)
    val outRC = reliefCol.map { case F(feat, score) => (feat + 1) + "\t" + score.toString() }.mkString("\n")
    val outR = relief.map { case F(feat, score) => (feat + 1) + "\t" + score.toString() }.mkString("\n")
    println("\n*** RELIEF + Collisions selected features ***\nFeature\tScore\tRelevance\tRedundancy\n" + outRC)
    println("\n*** RELIEF selected features ***\nFeature\tScore\tRelevance\tRedundancy\n" + outR)
    
    val model = new ReliefFRSelectorModel(uid, relief.map(_.feat).toArray, reliefCol.map(_.feat).toArray)
    copyValues(model)
  }
  
  private def normalizeRankingDF(partialWeights: RDD[(Int, Float)]) = {
      val maxRelief = partialWeights.values.max()
      val minRelief = partialWeights.values.min()
      partialWeights.mapValues{ x => (x - minRelief) / (maxRelief - minRelief)}
  }  
  
  // TODO: Fix the MultiProbe NN Search in SPARK-18454
  private def approxNNByPartition(
      modelDataset: Dataset[_],
      bModelQuery: Broadcast[Array[Row]],
      k: Int,
      hashCol: String): RDD[(Long, Map[Int, Iterable[Int]])] = {
    
    case class Localization(part: Int, index: Int)
    val sc = modelDataset.sparkSession.sparkContext
    val qstep = $(queryStep)
    val lshOn = $(numHashTables) > 0
    val input = if(lshOn) modelDataset.select($(inputCol), hashCol) else modelDataset.select($(inputCol))
    val icol = $(inputCol)
    
    val neighbors = input.rdd.mapPartitionsWithIndex { 
      case (pindex, it) => 
          // Initialize the map composed by the priority queue and the central element's ID
          val query = bModelQuery.value // Fields: "UniqueID", $(inputCol), $(labelCol), "hashOutputCol"
          val ordering = Ordering[Float].on[(Float, Localization)](_._1).reverse// BPQ needs reverse ordering   
          val neighbors = query.map { r => r.getAs[Long]("UniqueID") -> new BoundedPriorityQueue[(Float, Localization)](k)(ordering) }   
      
          var i = 0
          // First iterate over the local elements, and then over the sampled set (also called query set).
          while(it.hasNext) {
            if(lshOn) {
              val Row(inputNeig: Vector, hashNeig: WrappedArray[Vector]) = it.next
              (0 until query.size).foreach { j => 
                 val Row(_, inputQuery: Vector, _, hashQuery: WrappedArray[Vector]) = query(j) 
                 val hdist = BucketedRandomLSH.hashThresholdedDistance(hashQuery.array, hashNeig.array, qstep)
                 if(hdist < Double.PositiveInfinity) {
                   val distance = BucketedRandomLSH.keyDistance(inputQuery, inputNeig).toFloat
                   neighbors(j)._2 += distance -> Localization(pindex.toShort, i)
                 }    
               }
            } else {
              val inputNeig = it.next.getAs[Vector](icol)
              (0 until query.size).foreach { j => 
                 val distance = BucketedRandomLSH.keyDistance(query(j).getAs[Vector](icol), inputNeig).toFloat
                 neighbors(j)._2 += distance -> Localization(pindex.toShort, i)    
               }
            }
            i += 1              
          }            
          neighbors.toIterator
      }.reduceByKey(_ ++= _).mapValues(
          _.map(l => Localization.unapply(l._2).get).groupBy(_._1).mapValues(_.map(_._2)).map(identity)) 
      // map(identity) needed to fix bug: https://issues.scala-lang.org/browse/SI-7005
    neighbors
  }
  
  object MOD {
    val sameClass = 0
    val otherClass = 1
  }
  
  private def computeReliefWeights (
      modelDataset: Dataset[_],
      bModelQuery: Broadcast[Array[Row]],
      bNeighborsTable: Broadcast[Map[Long, Map[Int, Iterable[Int]]]],
      topFeatures: Set[Int],
      priorClass: Map[Double, Float],
      nFeat: Int,
      nElems: Long
      ) = {
    
     // Initialize accumulators for RELIEF+Collision computation
    val sc = modelDataset.sparkSession.sparkContext
    val accMarginal = new VectorAccumulator(nFeat, sparse = false); sc.register(accMarginal, "marginal")
    val accJoint = new MatrixAccumulator(nFeat, nFeat, sparse = false); sc.register(accJoint, "joint")
    val totalInteractions = sc.longAccumulator("totalInteractions")
    val label2Num = priorClass.zipWithIndex.map{case (k, v) => k._1 -> v}
    val idxPriorClass = priorClass.zipWithIndex.map{case (k, v) => v -> k._2}
    val bClassCounter = new VectorAccumulator(label2Num.size * 2, sparse = false); sc.register(bClassCounter, "classCounter")
    val bTF = sc.broadcast(topFeatures)
    val isCont = !$(discreteData); val lowerDistanceTh = $(lowerDistanceThreshold); val icol = $(inputCol); val lcol = $(labelCol)
        
    val rawReliefWeights = modelDataset.rdd.mapPartitionsWithIndex { case(pindex, it) =>
        // last position is reserved to negative weights from central instances.
        val localExamples = it.toArray
        val marginal = BDV.zeros[Double](nFeat)
        val reliefWeights = BDV.fill[(BDV[Float], BDV[Double])](nFeat)(
            (BDV.zeros[Float](label2Num.size * 2), BDV.zeros[Double](nFeat)))
        val classCounter = BDV.zeros[Double](label2Num.size * 2)        
        val r = new scala.util.Random($(seed))
        // Data are assumed to be scaled to have 0 mean, and 1 std
        val vote = if(isCont) (d: Double) => 1 - math.min(6.0, d) / 6.0 else (d: Double) => Double.MinPositiveValue
        val mainCollisioned = Queue[Int](); val auxCollisioned = Queue[Int]() // annotate similar features
        val pcounter = Array.fill(nFeat)(0.0d) // isolate the strength of collision by feature
        val jointVote = if(isCont) (i1: Int, i2: Int) => (pcounter(i1) + pcounter(i2)) / 2 else 
                      (i1: Int, _: Int) => pcounter(i1)
                      
        bModelQuery.value.map{ row =>
            val qid = row.getAs[Long]("UniqueID"); val qinput = row.getAs[Vector](icol); val qlabel = row.getAs[Double](lcol)
            bNeighborsTable.value.get(qid) match { 
              case Some(localMap) =>
                localMap.get(pindex) match {
                  case Some(neighbors) =>
                    val rnumber = r.nextFloat()
                    val distanceThreshold = if(isCont) 6 * (1 - (lowerDistanceTh + rnumber * lowerDistanceTh)) else 0.0f
                    neighbors.map{ lidx =>
                      val Row(ninput: Vector, nlabel: Double) = localExamples(lidx)
                      val labelIndex = label2Num.get(nlabel.toFloat).get
                      val mod = if(nlabel == qlabel) label2Num.size * MOD.sameClass else label2Num.size * MOD.otherClass
                      classCounter(labelIndex + mod) += 1
                            
                      qinput.foreachActive{ (index, value) =>
                         val fdistance = math.abs(value - ninput(index))
                         //// RELIEF Computations
                         reliefWeights(index)._1(labelIndex + mod) += fdistance.toFloat
                         //// Check if there exist a collision
                         // The closer the distance, the more probable.
                         if(fdistance <= distanceThreshold){
                            val contribution = vote(fdistance)
                            marginal(index) += contribution
                            pcounter(index) = contribution
                            val fit = mainCollisioned.iterator
                            while(fit.hasNext){
                              val i2 = fit.next
                              reliefWeights(index)._2(i2) += jointVote(index, i2)
                              reliefWeights(i2)._2(index) += jointVote(index, i2)
                            } 
                            // Check if redundancy is relevant here. Depends on the feature' score in the previous stage.
                            if(bTF.value.contains(index)){ 
                              // Relevant, the feature is added to the main group and update auxiliar feat's.
                              mainCollisioned += index; val fit = auxCollisioned.iterator
                              while(fit.hasNext){
                                val i2 = fit.next
                                reliefWeights(index)._2(i2) += jointVote(index, i2)
                                reliefWeights(i2)._2(index) += jointVote(index, i2)
                              }
                            } else { // Irrelevant, added to the secondary group
                              auxCollisioned += index
                            }
                         }
                        }                        
                        mainCollisioned.clear(); auxCollisioned.clear()
                    }
                  case None => /* Do nothing */
                }                
              case None =>
                System.err.println("Instance does not found in the table")
            }
      }
      // update accumulated matrices 
      accMarginal.add(marginal)
      totalInteractions.add(classCounter.sum.toLong)
      bClassCounter.add(classCounter)
      reliefWeights.iterator
        
    }.reduceByKey{ case((r1, j1), (r2, j2)) => (r1 + r2, j1 + j2) }
      
      val cc = bClassCounter.value
      val weights = rawReliefWeights.mapValues { case (reliefByClass, joint) =>
         val nClasses = idxPriorClass.size
         var sum = 0.0f
         reliefByClass.foreachPair{ case (classMod, value) =>
             val contrib = if(cc(classMod) > 0) {
               val sign = if(classMod / nClasses == MOD.sameClass) -1 else 1
               sign * idxPriorClass.get(classMod % nClasses).get * (value / cc(classMod).toFloat)
             } else {
               0.0f
             }
             sum += contrib
         }
         sum -> Vectors.fromBreeze(joint)
      }
      
         
    (weights, accMarginal, totalInteractions)
  }
  
  private def computeReliefWeightsSparse (
      modelDataset: Dataset[_],
      bModelQuery: Broadcast[Array[Row]],
      bNeighborsTable: Broadcast[Map[Long, Map[Int, Iterable[Int]]]],
      topFeatures: Set[Int],
      priorClass: Map[Double, Float],
      nFeat: Int,
      nElems: Long
      ) = {
    
         // Initialize accumulators for RELIEF+Collision computation
      val sc = modelDataset.sparkSession.sparkContext
      val accMarginal = new VectorAccumulator(nFeat, sparse = true); sc.register(accMarginal, "marginal")
      val totalInteractions = sc.longAccumulator("totalInteractions")
      val label2Num = priorClass.zipWithIndex.map{case (k, v) => k._1 -> v}
      val idxPriorClass = priorClass.zipWithIndex.map{case (k, v) => v -> k._2}
      val bClassCounter = new VectorAccumulator(label2Num.size * 2, sparse = false); sc.register(bClassCounter, "classCounter")
      val bTF = sc.broadcast(topFeatures)
      val isCont = !$(discreteData); val lowerDistanceTh = $(lowerDistanceThreshold); val icol = $(inputCol); val lcol = $(labelCol)
      val lseed = $(seed)
          
      val rawReliefWeights = modelDataset.rdd.mapPartitionsWithIndex { case(pindex, it) =>
          // last position is reserved to negative weights from central instances.
          val localExamples = it.toArray
          val marginal = new VectorBuilder[Double](nFeat)
          //val joint = new ArrayBuffer[(Int, Int, Double)]
          val reliefWeights = new HashMap[Int, (BDV[Float], VectorBuilder[Double])]
          val classCounter = BDV.zeros[Double](label2Num.size * 2)        
          val r = new scala.util.Random(lseed)
          // Data are assumed to be scaled to have 0 mean, and 1 std
          val vote = Double.MinPositiveValue
          val mainCollisioned = Queue[Int](); val auxCollisioned = Queue[Int]() // annotate similar features
          
          bModelQuery.value.map{ row =>
              val qid = row.getAs[Long]("UniqueID"); val qinput = row.getAs[SparseVector](icol) 
              val qlabel = row.getAs[Double](lcol)
              bNeighborsTable.value.get(qid) match { 
                case Some(localMap) =>
                  localMap.get(pindex) match {
                    case Some(neighbors) =>
                      val rnumber = r.nextFloat()
                      val distanceThreshold = if(isCont) 6 * (1 - (lowerDistanceTh + rnumber * lowerDistanceTh)) else 0.0f
                      neighbors.map{ lidx =>
                        val Row(ninput: SparseVector, nlabel: Double) = localExamples(lidx)
                        val labelIndex = label2Num.get(nlabel.toFloat).get
                        val mod = if(nlabel == qlabel) label2Num.size * MOD.sameClass else label2Num.size * MOD.otherClass
                        classCounter(labelIndex + mod) += 1
    
                        val v1Indices = qinput.indices; val nnzv1 = v1Indices.length; var kv1 = 0
                        val v2Indices = ninput.indices; val nnzv2 = v2Indices.length; var kv2 = 0
                        
                        while (kv1 < nnzv1 || kv2 < nnzv2) {
                          var score = 0.0; var index = kv1
                
                          if (kv2 >= nnzv2 || (kv1 < nnzv1 && v1Indices(kv1) < v2Indices(kv2))) {
                            score = qinput.values(kv1); kv1 += 1; index = kv1
                          } else if (kv1 >= nnzv1 || (kv2 < nnzv2 && v2Indices(kv2) < v1Indices(kv1))) {
                            score = ninput.values(kv2); kv2 += 1; index = kv2
                          } else {
                            score = qinput.values(kv1) - ninput.values(kv2); kv1 += 1; kv2 += 1; index = kv1
                          }
                          val fdistance = math.abs(score)
                          //// RELIEF Computations
                          val stats = reliefWeights.get(index) match {
                            case Some(st) => 
                              st._1(labelIndex + mod) += fdistance.toFloat
                              st
                            case None => 
                              val st = (BDV.zeros[Float](label2Num.size * 2), new VectorBuilder[Double](nFeat))
                              reliefWeights += index -> st
                              st._1(labelIndex + mod) += fdistance.toFloat                              
                              st
                          }
                          
                          //// Check if there exist a collision
                          // The closer the distance, the more probable.
                           if(fdistance <= distanceThreshold){
                              marginal.add(index, vote)
                              //pcounter(index) = contribution
                              val fit = mainCollisioned.iterator
                              while(fit.hasNext){
                                val i2 = fit.next
                                stats._2.add(i2, vote)
                                reliefWeights.get(i2).get._2.add(index, vote)
                              } 
                              // Check if redundancy is relevant here. Depends on the feature' score in the previous stage.
                              if(bTF.value.contains(index)){ // Relevant, the feature is added to the main group and update auxiliar feat's.
                                mainCollisioned += index
                                val fit = auxCollisioned.iterator
                                while(fit.hasNext){
                                  val i2 = fit.next
                                  stats._2.add(i2, vote)
                                  reliefWeights.get(i2).get._2.add(index, vote)
                                }
                              } else { // Irrelevant, added to the secondary group
                                auxCollisioned += index
                              }
                          } 
                          
                        }
                        mainCollisioned.clear(); auxCollisioned.clear()
                  }
                case None => /* Do nothing */
              }
              case None =>
                  System.err.println("Instance does not found in the table")
            }
        }
        // update accumulated matrices  
        accMarginal.add(marginal.toSparseVector)        
        totalInteractions.add(classCounter.sum.toLong)
        bClassCounter.add(classCounter)
        reliefWeights.mapValues{ case(relief, joint) => relief -> joint.toSparseVector }.iterator
        
      }.reduceByKey{ case((r1, j1), (r2, j2)) => (r1 + r2, j1 + j2) }
      
      val cc = bClassCounter.value
      val weights = rawReliefWeights.mapValues { case (reliefByClass, joint) =>
         val nClasses = idxPriorClass.size; var sum = 0.0f
         reliefByClass.foreachPair{ case (classMod, value) =>
             val contrib = if(cc(classMod) > 0) {
               val sign = if(classMod / nClasses == MOD.sameClass) -1 else 1
               sign * idxPriorClass.get(classMod % nClasses).get * (value / cc(classMod).toFloat)
             } else {
               0.0f
             }
             sum += contrib
         }
         sum -> Vectors.fromBreeze(joint)
      }
      
      (weights, accMarginal, totalInteractions)
  }
  
  private def computeRedudancy(weights: RDD[(Int, (Float, Vector))], rawMarginal: BV[Double], 
      total: Long, nFeat: Int, weight: Double, sparse: Boolean) = {
    // Now compute redundancy based on collisions and normalize it
    val factor = if($(discreteData) || sparse) Double.MinPositiveValue else 1.0
    val marginal = rawMarginal.mapActiveValues(_ /  (total * factor))   
    val jointTotal = total * factor * (1 - $(estimationRatio) * weight) // we omit the first batch
    
    // Apply the factor and the entropy formula
    val applyEntropy = (i1: Int, i2: Int, value: Double) => {
      val jprob = value / jointTotal
      val red = jprob * log2(jprob / (marginal(i1) * marginal(i2)))  
      if(!red.isNaN()) red else 0
    }
    
    val entropyWeights = weights.map{ case (i1,(w, joint)) => 
      val res = joint.asBreeze match {
   
      case sv: BSV[Double] => 
          sv.mapActivePairs{case (i2, value) => applyEntropy(i1, i2, value)}
        case dv: BDV[Double] => 
          dv.mapActivePairs{case (i2, value) => applyEntropy(i1, i2, value)}
      }
      i1 -> (w, Vectors.fromBreeze(res))
    }
    
    val maxRed = entropyWeights.values.map{ case (_, joint) => joint.asBreeze.max}.max
    val minRed = entropyWeights.values.map{ case (_, joint) => joint.asBreeze.min}.min
    
    entropyWeights.mapValues{ case (w, joint) => 
      val res = joint.asBreeze match {
        case sv: BSV[Double] => 
          sv.mapActiveValues(e => (e - minRed) / (maxRed - minRed))
        case dv: BDV[Double] => 
          dv.mapActiveValues(e => (e - minRed) / (maxRed - minRed))
      }
      w -> Vectors.fromBreeze(res)
    }
    
  }

  // Case class for criteria/feature
  case class F(feat: Int, crit: FeatureScore)
  
  def selectFeatures(reliefRanking: RDD[(Int, (Float, Vector))], nFeat: Int): (Seq[F], Seq[F]) = {
    
    // Initialize all (except the class) criteria with the relevance values
    implicit def scoreOrder: Ordering[(Int, (Float, Vector))] = Ordering.by{ r => (-r._2._1, r._1) }
    val reliefNoColl = reliefRanking.takeOrdered($(numTopFeatures))(scoreOrder).map{ 
          case (feat, (crit, _)) => F(feat, new FeatureScore().init(crit.toFloat)) }.toSeq
    val actualWeights = reliefRanking.mapValues{ 
            case(score, red) => 
              new FeatureScore().init(score.toFloat) -> red
          }.collect()
    val pool: Array[Option[(FeatureScore, Vector)]] = Array.fill(nFeat)(None)
    actualWeights.foreach{ case (id, score) => pool(id) = Some(score) }
    // Get the maximum and initialize the set of selected features with it
    var selected = Seq(reliefNoColl.head)
    pool(selected.head.feat).get._1.valid = false
    var moreFeat = true
    
    // Iterative process for redundancy and conditional redundancy
    while (selected.size < $(numTopFeatures) && moreFeat) {

      // Update criteria with the new redundancy values      
      pool(selected.head.feat).get._2.foreachActive{ 
         case(k, v) => 
           if(pool(k).get._1.valid) 
             pool(k).get._1.update(v.toFloat)
      }
      
      // select the best feature and remove from the whole set of features
      var max = new FeatureScore().init(Float.NegativeInfinity)
      val maxscore = max.score; var maxi = -1
      (0 until pool.size).foreach{ i => 
        pool(i) match {
          case Some((crit, _)) => 
            if(crit.valid && crit.score > max.score){
              maxi = i; max = crit
            } 
          case None => /* Do nothing */
        }
      }
      
      if(maxi > -1){
        selected = F(maxi, max) +: selected
        max.valid = false
      } else {
        moreFeat = false
      }
    }
    (selected.reverse, reliefNoColl)  
  }
  
  class FeatureScore extends Serializable {
    var relevance: Float = 0.0f
    var redundance: Float = 0.0f
    var selectedSize: Int = 0
    var valid = true
  
    def score = {
      if (selectedSize > 0) {
        relevance - redundance / selectedSize
      } else {
        relevance
      }
    }
    override def toString() = {
      "%.8f".format(score) + "\t" +
      "%.8f".format(relevance) + "\t" +
      "%.8f".format(redundance)
    }
    def init(relevance: Float): FeatureScore = {
      this.relevance = relevance
      this
    }
    
    def update(mi: Float): FeatureScore = {
      redundance += mi
      selectedSize += 1
      this
    }
  } 
   
  private def log2(x: Double) = { math.log(x) / math.log(2) }

  override def copy(extra: ParamMap): ReliefFRSelector = defaultCopy(extra)
}

@Since("1.6.0")
object ReliefFRSelector extends DefaultParamsReadable[ReliefFRSelector] {

  @Since("1.6.0")
  override def load(path: String): ReliefFRSelector = super.load(path)
}

/**
 * :: Experimental ::
 * Model fitted by [[ReliefFRSelector]].
 */
@Experimental
final class ReliefFRSelectorModel private[ml] (
  @Since("1.6.0") override val uid: String,
  private val reliefFeatures: Array[Int],
  private val reliefColFeatures: Array[Int]
)
    extends Model[ReliefFRSelectorModel] with ReliefFRSelectorParams with MLWritable {

  import ReliefFRSelectorModel._
  
  def setOutputCol(value: String): this.type = set(outputCol, value)
  def setInputCol(value: String): this.type = set(inputCol, value)
  def setRedundancyRemoval(value: Boolean): this.type = set(redundancyRemoval, value)
  
  private var subset: Int = getSelectedFeatures().length
  def setReducedSubset(s: Int): this.type =  {
    if(s > 0 && s <= getSelectedFeatures().length){
      subset = s
    } else {
      System.err.println("The number of features in the subset must" +
        " be lower than the total number and greater than 0")
    }
    this
  }
  
  def getReducedSubsetParam(): Int = subset
  def getSelectedFeatures(): Array[Int] = if($(redundancyRemoval)) reliefColFeatures else reliefFeatures

  override def transform(dataset: Dataset[_]): DataFrame = {
    val transformedSchema = transformSchema(dataset.schema, logging = true)
    val newField = transformedSchema.last

    // TODO: Make the transformer natively in ml framework to avoid extra conversion.
    val sfeat = getSelectedFeatures().slice(0, subset).sorted
    // sfeat must be ordered asc
    val transformer: Vector => Vector = v =>  FeatureSelectionUtils.compress(OldVectors.fromML(v), sfeat).asML
    val selector = udf(transformer)

    dataset.withColumn($(outputCol), selector(col($(inputCol))), newField.metadata)
  }

  override def transformSchema(schema: StructType): StructType = {
    SchemaUtils.checkColumnType(schema, $(inputCol), new VectorUDT)
    val newField = prepOutputField(schema)
    val outputFields = schema.fields :+ newField
    StructType(outputFields)
  }

  /**
   * Prepare the output column field, including per-feature metadata.
   */
  private def prepOutputField(schema: StructType): StructField = {
    val origAttrGroup = AttributeGroup.fromStructField(schema($(inputCol)))
    val featureAttributes: Array[Attribute] = if (origAttrGroup.attributes.nonEmpty) {
      origAttrGroup.attributes.get.zipWithIndex.filter(x => reliefFeatures.contains(x._2)).map(_._1)
    } else {
      Array.fill[Attribute](reliefFeatures.size)(NumericAttribute.defaultAttr)
    }
    val newAttributeGroup = new AttributeGroup($(outputCol), featureAttributes)
    newAttributeGroup.toStructField()
  }

  override def copy(extra: ParamMap): ReliefFRSelectorModel = {
    val copied = new ReliefFRSelectorModel(uid, reliefFeatures, reliefColFeatures)
    copyValues(copied, extra).setParent(parent)
  }

  @Since("1.6.0")
  override def write: MLWriter = new ReliefFRSelectorModelWriter(this)
}

@Since("1.6.0")
object ReliefFRSelectorModel extends MLReadable[ReliefFRSelectorModel] {

  private[ReliefFRSelectorModel] class ReliefFRSelectorModelWriter(instance: ReliefFRSelectorModel) extends MLWriter {

    private case class Data(reliefFeatures: Seq[Int], reliefColFeatures: Seq[Int])

    override protected def saveImpl(path: String): Unit = {
      DefaultParamsWriter.saveMetadata(instance, path, sc)
      val data = Data(instance.reliefFeatures.toSeq, instance.reliefColFeatures.toSeq)
      val dataPath = new Path(path, "data").toString
      sparkSession.createDataFrame(Seq(data)).repartition(1).write.parquet(dataPath)
    }
  }

  private class ReliefFRSelectorModelReader extends MLReader[ReliefFRSelectorModel] {

    private val className = classOf[ReliefFRSelectorModel].getName

    override def load(path: String): ReliefFRSelectorModel = {
      val metadata = DefaultParamsReader.loadMetadata(path, sc, className)
      val dataPath = new Path(path, "data").toString
      val data = sparkSession.read.parquet(dataPath).select("reliefFeatures", "reliefColFeatures").head()
      val reliefFeatures = data.getAs[Seq[Int]](0).toArray
      val reliefColFeatures = data.getAs[Seq[Int]](1).toArray
      val model = new ReliefFRSelectorModel(metadata.uid, reliefFeatures, reliefColFeatures)
      DefaultParamsReader.getAndSetParams(model, metadata)
      model
    }
  }

  @Since("1.6.0")
  override def read: MLReader[ReliefFRSelectorModel] = new ReliefFRSelectorModelReader

  @Since("1.6.0")
  override def load(path: String): ReliefFRSelectorModel = super.load(path)
}<|MERGE_RESOLUTION|>--- conflicted
+++ resolved
@@ -246,10 +246,6 @@
     val sampledSize = math.floor($(estimationRatio) * nElems)
     val maxWeight = Integer.MAX_VALUE / 8 / (nFeat + 2) / sampledSize // nfeat + id + label + extra pad
     val weight = math.min($(batchSize), maxWeight)
-<<<<<<< HEAD
-    val weights = Array.fill((1 / weight).toInt)(weight)
-    val batches = modelDataset.sample(false, $(estimationRatio), $(seed)).randomSplit(weights, $(seed))
-=======
     val nbatches = (1 / weight).toInt
     logInfo("# of elements: " + nElems)
     logInfo("# of features: " + nFeat)        
@@ -262,9 +258,8 @@
     
     // Split into batches
     val weights = Array.fill(nbatches)(weight)
-    val batches = modelDataset.sample(false, $(estimationRatio)).randomSplit(weights, $(seed))
+    val batches = modelDataset.sample(false, $(estimationRatio), $(seed)).randomSplit(weights, $(seed))
     var topFeatures: Set[Int] = Set.empty
->>>>>>> 66a638cb
     var featureWeights: BV[Float] = if (sparse) BSV.zeros(nFeat) else BV.zeros(nFeat)
     var marginalVector: BV[Double] = if (sparse) BSV.zeros(nFeat) else BV.zeros(nFeat)
     var total = 0L // total number of comparisons at the collision level
